--- conflicted
+++ resolved
@@ -759,11 +759,7 @@
         angle_rad = math.radians(angle_deg)
         x = int(round(centre_x + (radius * cos(angle_rad))))
         y = int(round(centre_y + (radius * sin(angle_rad))))
-<<<<<<< HEAD
-        value = data[y][x]
-=======
         value = data[y, x]
->>>>>>> ef5cf513
         if not first_value:
           first_value = value
         value_diff = abs(float(first_value) - float(value))
